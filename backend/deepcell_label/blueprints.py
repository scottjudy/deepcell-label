"""Flask blueprint for modular routes."""
from __future__ import absolute_import, division, print_function

import io
import os
import platform
import tempfile
import timeit
import traceback
<<<<<<< HEAD
import os
=======
>>>>>>> b34a4e5e

import boto3
import requests
from flask import Blueprint, abort, current_app, jsonify, request, send_file
from werkzeug.exceptions import HTTPException

from deepcell_label.config import AWS_ACCESS_KEY_ID, AWS_SECRET_ACCESS_KEY, DELETE_TEMP
from deepcell_label.export import Export
from deepcell_label.label import Edit
from deepcell_label.loaders import Loader
from deepcell_label.models import Project

bp = Blueprint('label', __name__)  # pylint: disable=C0103


@bp.route('/health')
def health():
    """Returns success if the application is ready."""
    return jsonify({'message': 'success'}), 200


@bp.errorhandler(Exception)
def handle_exception(error):
    """Handle all uncaught exceptions"""
    # pass through HTTP errors
    if isinstance(error, HTTPException):
        return error

    current_app.logger.error(
        'Encountered %s: %s', error.__class__.__name__, error, exc_info=1
    )

    traceback.print_exc()
    # now you're handling non-HTTP exceptions only
    return jsonify({'error': str(error)}), 500


@bp.route('/api/project/<project>', methods=['GET'])
def get_project(project):
    start = timeit.default_timer()
    project = Project.get(project)
    if not project:
        return abort(404, description=f'project {project} not found')
    bucket = request.args.get('bucket', default=project.bucket)
    s3 = boto3.client('s3')
    data = io.BytesIO()
    s3.download_fileobj(bucket, project.key, data)
    data.seek(0)
    current_app.logger.info(
        f'Loaded project {project.key} from {bucket} in {timeit.default_timer() - start} s.',
    )
    return send_file(data, mimetype='application/zip')


@bp.route('/api/project', methods=['POST'])
def create_project():
    """
    Create a new Project from URL.
    """
    start = timeit.default_timer()
    if 'images' in request.form:
        images_url = request.form['images']
    else:
        return abort(
            400,
            description='Include "images" in the request form with a URL to download the project data.',
        )
    labels_url = request.form['labels'] if 'labels' in request.form else None
    axes = request.form['axes'] if 'axes' in request.form else None
    with tempfile.NamedTemporaryFile() as image_file, tempfile.NamedTemporaryFile() as label_file:
        if images_url is not None:
            image_response = requests.get(images_url)
            if image_response.status_code != 200:
                return (
                    image_response.text,
                    image_response.status_code,
                    image_response.headers.items(),
                )
            image_file.write(image_response.content)
            image_file.seek(0)
        if labels_url is not None:
            labels_response = requests.get(labels_url)
            if labels_response.status_code != 200:
                return (
                    labels_response.text,
                    labels_response.status_code,
                    labels_response.headers.items(),
                )
            label_file.write(labels_response.content)
            label_file.seek(0)
        else:
            label_file = image_file
        loader = Loader(image_file, label_file, axes)
        project = Project.create(loader)
    current_app.logger.info(
        'Created project %s from %s in %s s.',
        project.project,
        f'{images_url}' if labels_url is None else f'{images_url} and {labels_url}',
        timeit.default_timer() - start,
    )
    return jsonify(project.project)


@bp.route('/api/project/dropped', methods=['POST'])
def create_project_from_dropped_file():
    """
    Create a new Project from drag & dropped file.
    """
    start = timeit.default_timer()
    input_file = request.files.get('images')
    # axes = request.form['axes'] if 'axes' in request.form else DCL_AXES
    with tempfile.NamedTemporaryFile(delete=DELETE_TEMP) as f:
        f.write(input_file.read())
        f.seek(0)
        loader = Loader(f)
        project = Project.create(loader)
    if not DELETE_TEMP:
        f.close()
        os.remove(f.name)  # Manually close and delete if using Windows
    current_app.logger.info(
        'Created project %s from %s in %s s.',
        project.project,
        input_file.filename,
        timeit.default_timer() - start,
    )
    return jsonify(project.project)


@bp.route('/api/edit', methods=['POST'])
def edit():
    """Loads labeled data from a zip, edits them, and responds with a zip with the edited labels."""
    start = timeit.default_timer()
    if 'labels' not in request.files:
        return abort(400, description='Attach the labeled data to edit in labels.zip.')
    labels_zip = request.files['labels']
    edit = Edit(labels_zip)
    current_app.logger.debug(
        'Finished action %s in %s s.',
        edit.action,
        timeit.default_timer() - start,
    )
    return send_file(edit.response_zip, mimetype='application/zip')


@bp.route('/api/download', methods=['POST'])
def download_project():
    """
    Create a DeepCell Label zip file for the user to download
    The submitted zip should contain the raw and labeled array buffers
    in .dat files with the dimensions in dimensions.json,
    which are transformed into OME TIFFs in the submitted zips.
    """
    if 'labels' not in request.files:
        return abort(400, description='Attach labels.zip to download.')
    labels_zip = request.files['labels']
    id = request.form['id']
    export = Export(labels_zip)
    data = export.export_zip
    return send_file(data, as_attachment=True, attachment_filename=f'{id}.zip')


@bp.route('/api/upload', methods=['POST'])
def submit_project():
    """
    Create and upload an edited DeepCell Label zip file to an S3 bucket.
    The submitted zip should contain the raw and labeled array buffers
    in .dat files with the dimensions in dimensions.json,
    which are transformed into OME TIFFs in the submitted zips.
    """
    start = timeit.default_timer()
    if 'labels' not in request.files:
        return abort(400, description='Attach labels.zip to submit.')
    labels_zip = request.files['labels']
    id = request.form['id']
    bucket = request.form['bucket']
    export = Export(labels_zip)
    data = export.export_zip

    # store npz file object in bucket/path
    s3 = boto3.client(
        's3',
        aws_access_key_id=AWS_ACCESS_KEY_ID,
        aws_secret_access_key=AWS_SECRET_ACCESS_KEY,
    )
    s3.upload_fileobj(data, bucket, f'{id}.zip')

    current_app.logger.debug(
        'Uploaded %s to S3 bucket %s in %s s.',
        f'{id}.zip',
        bucket,
        timeit.default_timer() - start,
    )
    return {}<|MERGE_RESOLUTION|>--- conflicted
+++ resolved
@@ -7,10 +7,7 @@
 import tempfile
 import timeit
 import traceback
-<<<<<<< HEAD
 import os
-=======
->>>>>>> b34a4e5e
 
 import boto3
 import requests
