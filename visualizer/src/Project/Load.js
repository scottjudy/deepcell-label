import { useMachine } from '@xstate/react';
import { useEffect, useState } from 'react';
import { interpret } from 'xstate';
import Display from './Display';
import ProjectContext from './ProjectContext';
import createLoadMachine from './service/loadMachine';
import createProjectMachine from './service/projectMachine';

function Load({ id, spots }) {
  const [loadMachine] = useState(createLoadMachine(id));
  const [load] = useMachine(loadMachine);
  const [project] = useState(interpret(createProjectMachine(id)).start());
  window.dcl = project;
  window.loadMachine = load;
  const [track, setTrack] = useState(false);

  useEffect(() => {
    if (load.matches('loaded')) {
<<<<<<< HEAD
      const { rawArrays, labeledArrays, labels, spots, lineage, overlaps } = load.context;
      setTrack(lineage !== null);
=======
      const { rawArrays, labeledArrays, labels, spots, lineage } = load.context;
      setTrack(lineage !== null && lineage !== undefined);
>>>>>>> 56f704e0
      project.send({
        type: 'LOADED',
        rawArrays,
        labeledArrays,
        labels,
        spots,
        lineage,
        overlaps,
      });
    }
  }, [load, project]);

  return (
    <ProjectContext project={project}>
      <Display review={false} track={track} spots={spots} />
    </ProjectContext>
  );
}

export default Load;<|MERGE_RESOLUTION|>--- conflicted
+++ resolved
@@ -16,13 +16,8 @@
 
   useEffect(() => {
     if (load.matches('loaded')) {
-<<<<<<< HEAD
       const { rawArrays, labeledArrays, labels, spots, lineage, overlaps } = load.context;
-      setTrack(lineage !== null);
-=======
-      const { rawArrays, labeledArrays, labels, spots, lineage } = load.context;
       setTrack(lineage !== null && lineage !== undefined);
->>>>>>> 56f704e0
       project.send({
         type: 'LOADED',
         rawArrays,
