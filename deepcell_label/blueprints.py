--- conflicted
+++ resolved
@@ -73,15 +73,8 @@
             description='Include "images" in the request form with a URL to download the project data.',
         )
     labels_url = request.form['labels'] if 'labels' in request.form else None
-<<<<<<< HEAD
-    dimension_order = (
-        request.form['dimension_order'] if 'dimension_order' in request.form else None
-    )
-    with tempfile.TemporaryFile() as image_file, tempfile.TemporaryFile() as label_file:
-=======
     axes = request.form['axes'] if 'axes' in request.form else None
     with tempfile.NamedTemporaryFile() as image_file, tempfile.NamedTemporaryFile() as label_file:
->>>>>>> 4b984010
         if images_url is not None:
             image_response = requests.get(images_url)
             if image_response.status_code != 200:
@@ -104,11 +97,7 @@
             label_file.seek(0)
         else:
             label_file = image_file
-<<<<<<< HEAD
-        loader = Loader(image_file, label_file, dimension_order)
-=======
         loader = Loader(image_file, label_file, axes)
->>>>>>> 4b984010
         project = Project.create(loader)
     current_app.logger.info(
         'Created project %s from %s in %s s.',
