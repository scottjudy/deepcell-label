"""
Class to load data into a DeepCell Label project file
Loads both raw image data and labels
"""

import io
import itertools
import json
<<<<<<< HEAD
import re
=======
import tarfile
>>>>>>> 4b984010
import tempfile
import zipfile

import magic
import numpy as np
from PIL import Image
from tifffile import TiffFile, TiffWriter

from deepcell_label.utils import convert_lineage, reshape


class Loader:
    """
    Loads and writes data into a DeepCell Label project zip.
    """

<<<<<<< HEAD
    def __init__(self, image_file=None, label_file=None, dimension_order=None):
=======
    def __init__(self, image_file=None, label_file=None, axes=None):
        """
        Args:
            image_file: file zip object containing a png, zip, tiff, or npz file
            label_file: file like object containing a zip
            axes: dimension order of the image data
        """
>>>>>>> 4b984010
        self.X = None
        self.y = None
        self.spots = None
        self.divisions = None
        self.cells = None

        self.image_file = image_file
        self.label_file = label_file if label_file else image_file
<<<<<<< HEAD
        self.dimension_order = dimension_order
=======
        self.axes = axes
>>>>>>> 4b984010

        with tempfile.TemporaryFile() as project_file:
            with zipfile.ZipFile(project_file, 'w', zipfile.ZIP_DEFLATED) as zip:
                self.zip = zip
                self.load()
                self.write()
            project_file.seek(0)
            self.data = project_file.read()

    def load(self):
        """Loads data from input files."""
<<<<<<< HEAD
        self.X = load_images(self.image_file, self.dimension_order)
=======
        self.X = load_images(self.image_file, self.axes)
>>>>>>> 4b984010
        self.y = load_segmentation(self.label_file)
        self.spots = load_spots(self.label_file)
        self.divisions = load_divisions(self.label_file)
        self.cells = load_cells(self.label_file)

        if self.y is None:
            shape = (*self.X.shape[:-1], 1)
            self.y = np.zeros(shape)

    def write(self):
        """Writes loaded data to zip."""
        self.write_images()
        self.write_segmentation()
        self.write_spots()
        self.write_divisions()
        self.write_cells()

    def write_images(self):
        """
        Writes raw images to X.ome.tiff in the output zip.

        Raises:
            ValueError: no image data has been loaded to write
        """
        X = self.X
        if X is not None:
            # Rescale data
            max, min = np.max(X), np.min(X)
            X = (X - min) / (max - min if max - min > 0 else 1) * 255
            X = X.astype(np.uint8)
            # Move channel axis
            X = np.moveaxis(X, -1, 1)
            images = io.BytesIO()
            with TiffWriter(images, ome=True) as tif:
                tif.write(X, compression='zlib', metadata={'axes': 'ZCYX'})
            images.seek(0)
            self.zip.writestr('X.ome.tiff', images.read())
        # else:
        #     raise ValueError('No images found in files')

    def write_segmentation(self):
        """Writes segmentation to y.ome.tiff in the output zip."""
        y = self.y
        if y.shape[:-1] != self.X.shape[:-1]:
            raise ValueError(
                'Segmentation shape %s is incompatible with image shape %s'
                % (y.shape, self.X.shape)
            )
        # TODO: check if float vs int matters
        y = y.astype(np.int32)
        # Move channel axis
        y = np.moveaxis(y, -1, 1)

        segmentation = io.BytesIO()
        with TiffWriter(segmentation, ome=True) as tif:
            tif.write(y, compression='zlib', metadata={'axes': 'ZCYX'})
        segmentation.seek(0)
        self.zip.writestr('y.ome.tiff', segmentation.read())

    def write_spots(self):
        """Writes spots to spots.csv in the output zip."""
        if self.spots is not None:
            buffer = io.BytesIO()
            buffer.write(self.spots)
            buffer.seek(0)
            self.zip.writestr('spots.csv', buffer.read())

    def write_divisions(self):
        """Writes divisions to divisions.json in the output zip."""
        self.zip.writestr('divisions.json', json.dumps(self.divisions))

    def write_cells(self):
        """Writes cells to cells.json in the output zip."""
<<<<<<< HEAD
        cells = LabelInfoMaker(self.y).cell_info
        self.zip.writestr('cells.json', json.dumps(cells))


def load_images(image_file, dimension_order):
=======
        if self.cells is None:
            cells = []
            for t in range(self.y.shape[0]):
                for value in np.unique(self.y[t]):
                    if value != 0:
                        cells.append(
                            {'cell': int(value), 'value': int(value), 't': int(t)}
                        )
            self.cells = cells
        self.zip.writestr('cells.json', json.dumps(self.cells))


def load_images(image_file, axes=None):
>>>>>>> 4b984010
    """
    Loads image data from image file.

    Args:
        image_file: zip, npy, tiff, or png file object containing image data

    Returns:
        numpy array or None if no image data found
    """
    X = load_zip(image_file)
    if X is None:
        X = load_npy(image_file)
    if X is None:
<<<<<<< HEAD
        X = load_tiff(image_file, dimension_order)
=======
        X = load_tiff(image_file, axes)
>>>>>>> 4b984010
    if X is None:
        X = load_png(image_file)
    if X is None:
        X = load_trk(image_file, filename='raw.npy')
    return X


def load_segmentation(f):
    """
    Loads segmentation array from label file.

    Args:
        label_file: file with zipped npy or tiff containing segmentation data

    Returns:
        numpy array or None if no segmentation data found
    """
    f.seek(0)
    if zipfile.is_zipfile(f):
        zf = zipfile.ZipFile(f, 'r')
        y = load_zip_numpy(zf, name='y')
        if y is None:
            y = load_zip_tiffs(zf, filename='y.ome.tiff')
        return y
    if tarfile.is_tarfile(f.name):
        return load_trk(f, filename='tracked.npy')


def load_spots(f):
    """
    Load spots data from label file.

    Args:
        zf: file with zipped csv containing spots data

    Returns:
        bytes read from csv in zip or None if no csv in zip
    """
    f.seek(0)
    if zipfile.is_zipfile(f):
        zf = zipfile.ZipFile(f, 'r')
        return load_zip_csv(zf)


def load_divisions(f):
    """
    Load divisions from divisions.json in project archive

    Loading from lineage.json from .trk file is supported, but deprecated.

    Args:
        zf: zip file with divisions.json
            or tarfile with lineage.json

    Returns:
        dict or None if divisions.json not found
    """
    f.seek(0)
    divisions = None
    if zipfile.is_zipfile(f):
        zf = zipfile.ZipFile(f, 'r')
        divisions = load_zip_json(zf, filename='divisions.json')
        lineage = load_zip_json(zf, filename='lineage.json')
        if lineage:
            divisions = convert_lineage(lineage)
    elif tarfile.is_tarfile(f.name):
        lineage = load_trk(f, filename='lineage.json')
        divisions = convert_lineage(lineage)
    if divisions is None:
        return []
    return divisions


def load_cells(f):
    """
    Load cells from label file.

    Args:
        zf: zip file with cells json

    Returns:
        dict or None if no json in zip
    """
    f.seek(0)
    if zipfile.is_zipfile(f):
        zf = zipfile.ZipFile(f, 'r')
        return load_zip_json(zf, filename='cells.json')


def load_zip_numpy(zf, name='X'):
    """
    Loads a numpy array from the zip file
    If loading an NPZ with multiple arrays, name selects which one to load

    Args:
        zf: a ZipFile with a npy or npz file
        name (str): name of the array to load

    Returns:
        numpy array or None if no png in zip
    """
    for filename in zf.namelist():
        if filename == f'{name}.npy':
            with zf.open(filename) as f:
                return np.load(f)
        if filename.endswith('.npz'):
            with zf.open(filename) as f:
                npz = np.load(f)
                return npz[name] if name in npz.files else npz[npz.files[0]]


def load_zip_tiffs(zf, filename):
    """
    Returns an array with all tiff image data in the zip file

    Args:
        zf: a ZipFile containing tiffs to load

    Returns:
        numpy array or None if no png in zip
    """
<<<<<<< HEAD
    tiffs = {}
=======
    if filename in zf.namelist():
        with zf.open(filename) as f:
            if 'TIFF image data' in magic.from_buffer(f.read(2048)):
                f.seek(0)
                tiff = TiffFile(f)
                # TODO: check when there are multiple series
                axes = tiff.series[0].axes
                array = reshape(tiff.asarray(), axes, 'ZYXC')
                return array
            else:
                print(f'{filename} is not a tiff file.')
    else:
        print(f'{filename} not found in zip.')
    print('Loading all tiffs in zip.')
    tiffs = []
>>>>>>> 4b984010
    for name in zf.namelist():
        with zf.open(name) as f:
            if 'TIFF image data' in magic.from_buffer(f.read(2048)):
                f.seek(0)
                tiff = TiffFile(f).asarray()
                tiffs[name] = tiff

    regex = r'(.*)_batch_(\d*)_feature_(\d*)\.tif'

    def get_batch(filename):
        match = re.match(regex, filename)
        if match:
            return int(match.group(2))

    def get_feature(filename):
        match = re.match(regex, filename)
        if match:
            return int(match.group(3))

    filenames = list(tiffs.keys())
    all_have_batch = all(map(lambda x: x is not None, map(get_batch, filenames)))
    if all_have_batch:  # Use batches as Z dimension
        batches = {}
        for batch, batch_group in itertools.groupby(filenames, get_batch):
            # Stack features on last axis
            features = [
                tiffs[filename]
                for filename in sorted(list(batch_group), key=get_feature)
            ]
            batches[batch] = np.stack(features, axis=-1)
        # Stack batches on first axis
        batches = map(lambda x: x[1], sorted(batches.items()))
        array = np.stack(batches, axis=0)
        return array
    else:  # Use each tiff as a channel and stack on the last axis
        y = np.stack(tiffs, axis=-1)
<<<<<<< HEAD
        # Add Z axis (if missing)
=======
        # Add t axis
>>>>>>> 4b984010
        if y.ndim == 3:
            y = y[np.newaxis, ...]
        return y


def load_zip_png(zf):
    """
    Returns the image data array for the first PNG image in the zip file

    Args:
        zf: a ZipFile with a PNG

    Returns:
        numpy array or None if no png in zip
    """
    for name in zf.namelist():
        with zf.open(name) as f:
            if 'PNG image data' in magic.from_buffer(f.read(2048)):
                f.seek(0)
                png = Image.open(f)
                return np.array(png)


def load_zip_csv(zf):
    """
    Returns the binary data for the first CSV file in the zip file, if it exists.

    Args:
        zf: a ZipFile with a CSV

    Returns:
        bytes or None if not a csv file
    """
    for name in zf.namelist():
        if name.endswith('.csv'):
            with zf.open(name) as f:
                return f.read()


def load_zip_json(zf, filename=None):
    """
    Returns a dicstion json file in the zip file, if it exists.

    Args:
        zf: a ZipFile with a CSV

    Returns:
        bytes or None if not a csv file
    """
    if filename in zf.namelist():
        with zf.open(filename) as f:
            try:
                f.seek(0)
                return json.load(f)
            except json.JSONDecodeError as e:
                print(f'Warning: Could not load {filename} as JSON. {e.msg}')
                return
    print(f'Warning: JSON file {filename} not found.')


def load_zip(f):
    """
    Loads image data from a zip file by loading from the npz, tiff, or png files in the archive

    Args:
        f: file object

    Returns:
        numpy array or None if not a zip file
    """
    f.seek(0)
    if zipfile.is_zipfile(f):
        zf = zipfile.ZipFile(f, 'r')
        X = load_zip_numpy(zf)
        if X is None:
            X = load_zip_tiffs(zf, filename='X.ome.tiff')
        if X is None:
            X = load_zip_png(zf)
        return X


def load_npy(f):
    """
    Loads image data from a npy file

    Args:
        f: file object

    Returns:
        numpy array or None if not a npy file
    """
    f.seek(0)
    if 'NumPy data file' in magic.from_buffer(f.read(2048)):
        f.seek(0)
        npy = np.load(f)
        return npy


<<<<<<< HEAD
def load_tiff(f, dimension_order):
=======
def load_tiff(f, axes=None):
>>>>>>> 4b984010
    """
    Loads image data from a tiff file

    Args:
        f: file object

    Returns:
        numpy array or None if not a tiff file

    Raises:
        ValueError: tiff has less than 2 or more than 4 dimensions
    """
    f.seek(0)
    if 'TIFF image data' in magic.from_buffer(f.read(2048)):
        f.seek(0)
<<<<<<< HEAD
        X = TiffFile(io.BytesIO(f.read())).asarray(squeeze=False)
        if X.ndim == 0:
            raise ValueError('Loaded image has no data')
        elif X.ndim == 1:
            raise ValueError('Loaded tiff is 1 dimensional')
        elif X.ndim == 2:
            # Add Z and C axes
            return X[np.newaxis, ..., np.newaxis]
        elif X.ndim == 3:
            if dimension_order == 'BXY':
                return X[..., np.newaxis]
            elif dimension_order == 'XYC':
                return X[np.newaxis, ...]
            elif dimension_order == 'CXY':
                X = np.moveaxis(X, 0, -1)
                return X[np.newaxis, ...]
            elif dimension_order == 'XYB':
                X = np.moveaxis(X, -1, 0)
                return X[..., np.newaxis]
            else:  # Treat smallest axis as channels
                print(
                    f'Warning: tiff with shape {X.shape} has 3 dimensions '
                    f'with unsupported dimension_order {dimension_order}. '
                    'Using smallest axis as channels.'
                )
                smallest_axis = np.argmin(X.shape)
                X = np.moveaxis(X, smallest_axis, -1)
                return X[np.newaxis, ...]
        elif X.ndim == 4:
            if dimension_order == 'BXYC':
                return X
            elif dimension_order == 'CXYB':
                X = np.moveaxis(X, (0, -1), (-1, 0))
                return X
            else:
                print(
                    f'Warning: tiff with shape {X.shape} has 4 dimensions, '
                    f'but dimension_order is {dimension_order}. Assuming BXYC.'
                )
                return X
        else:
            raise ValueError(
                f'Loaded tiff with shape {X.shape} has more than 4 dimensions.'
            )
=======
        tiff = TiffFile(io.BytesIO(f.read()))
        # Load array
        if tiff.is_imagej:
            X = tiff.asarray()
            # TODO: use axes to know which axes to add and permute
            # TODO: handle tiffs with multiple series
            axes = tiff.series[0].axes
            if len(axes) != len(X.shape):
                print(
                    f'Warning: TIFF has shape {X.shape} and axes {axes} in ImageJ metadata'
                )
        elif tiff.is_ome:
            # TODO: use DimensionOrder from OME-TIFF metadata to know which axes to add and permute
            X = tiff.asarray(squeeze=False)
        else:
            X = tiff.asarray(squeeze=False)
        # Reshape array
        if X.ndim == 2:
            # Add C and T axes
            return X[np.newaxis, ..., np.newaxis]
        if X.ndim == 3:
            # TODO: more general axis handling
            if axes is None:
                return X[np.newaxis, ...]
            if axes[0] == 'C':  # Move C to last axis and add T axis
                X = np.moveaxis(X, 0, -1)
                return X[np.newaxis, ...]
            else:  # Add C axis
                return X[..., np.newaxis]
        if X.ndim == 4:
            return X
        if X.ndim > 4:
            raise ValueError('Tiff file has more than 4 dimensions')
>>>>>>> 4b984010


def load_png(f):
    """
    Loads image data from a png file

    Args:
        f: file object

    Returns:
        numpy array or None if not a png file
    """
    f.seek(0)
    if 'PNG image data' in magic.from_buffer(f.read(2048)):
        f.seek(0)
        image = Image.open(f, formats=['PNG'])
        # Add channel dimension at end to single channel images
        if image.mode == 'L':  # uint8
            X = np.array(image)
            X = np.expand_dims(X, -1)
        # TODO: support higher bit raw images
        # Currently all images are converted to uint8
        elif image.mode == 'I' or image.mode == 'F':  # int32 and float32
            # Rescale data
            max, min = np.max(image), np.min(image)
            X = (image - min) / (max - min if max - min > 0 else 1) * 255
            X = X.astype(np.uint8)
            X = np.expand_dims(X, -1)
        else:  # P, RGB, RGBA, CMYK,YCbCr
            # Create three RGB channels
            # Handles RGB, RGBA, P modes
            X = np.array(image.convert('RGB'))
        # Add T axis at start
        X = np.expand_dims(X, 0)
        return X


def load_trk(f, filename='raw.npy'):
    """
    Loads image data from a .trk file containing raw.npy, tracked.npy, and lineage.json

    Args:
        f: file object containing a .trk file
        filename: name of the file within the .trk to load

    Returns:
        numpy array (for raw.npy or tracked.npy) or dictionary (for lineage.json)
    """
    f.seek(0)
    if tarfile.is_tarfile(f.name):
        with tarfile.open(fileobj=f) as trks:
            if filename == 'raw.npy' or filename == 'tracked.npy':
                # numpy can't read these from disk...
                with io.BytesIO() as array_file:
                    array_file.write(trks.extractfile(filename).read())
                    array_file.seek(0)
                    return np.load(array_file)
            if filename == 'lineage.json':
                return json.loads(
                    trks.extractfile(trks.getmember('lineage.json')).read().decode()
                )<|MERGE_RESOLUTION|>--- conflicted
+++ resolved
@@ -6,11 +6,8 @@
 import io
 import itertools
 import json
-<<<<<<< HEAD
 import re
-=======
 import tarfile
->>>>>>> 4b984010
 import tempfile
 import zipfile
 
@@ -27,9 +24,6 @@
     Loads and writes data into a DeepCell Label project zip.
     """
 
-<<<<<<< HEAD
-    def __init__(self, image_file=None, label_file=None, dimension_order=None):
-=======
     def __init__(self, image_file=None, label_file=None, axes=None):
         """
         Args:
@@ -37,7 +31,6 @@
             label_file: file like object containing a zip
             axes: dimension order of the image data
         """
->>>>>>> 4b984010
         self.X = None
         self.y = None
         self.spots = None
@@ -46,11 +39,7 @@
 
         self.image_file = image_file
         self.label_file = label_file if label_file else image_file
-<<<<<<< HEAD
-        self.dimension_order = dimension_order
-=======
         self.axes = axes
->>>>>>> 4b984010
 
         with tempfile.TemporaryFile() as project_file:
             with zipfile.ZipFile(project_file, 'w', zipfile.ZIP_DEFLATED) as zip:
@@ -62,11 +51,7 @@
 
     def load(self):
         """Loads data from input files."""
-<<<<<<< HEAD
-        self.X = load_images(self.image_file, self.dimension_order)
-=======
         self.X = load_images(self.image_file, self.axes)
->>>>>>> 4b984010
         self.y = load_segmentation(self.label_file)
         self.spots = load_spots(self.label_file)
         self.divisions = load_divisions(self.label_file)
@@ -140,13 +125,6 @@
 
     def write_cells(self):
         """Writes cells to cells.json in the output zip."""
-<<<<<<< HEAD
-        cells = LabelInfoMaker(self.y).cell_info
-        self.zip.writestr('cells.json', json.dumps(cells))
-
-
-def load_images(image_file, dimension_order):
-=======
         if self.cells is None:
             cells = []
             for t in range(self.y.shape[0]):
@@ -160,7 +138,6 @@
 
 
 def load_images(image_file, axes=None):
->>>>>>> 4b984010
     """
     Loads image data from image file.
 
@@ -174,11 +151,7 @@
     if X is None:
         X = load_npy(image_file)
     if X is None:
-<<<<<<< HEAD
-        X = load_tiff(image_file, dimension_order)
-=======
         X = load_tiff(image_file, axes)
->>>>>>> 4b984010
     if X is None:
         X = load_png(image_file)
     if X is None:
@@ -298,11 +271,8 @@
         zf: a ZipFile containing tiffs to load
 
     Returns:
-        numpy array or None if no png in zip
-    """
-<<<<<<< HEAD
-    tiffs = {}
-=======
+        numpy array or None if no tiffs in zip
+    """
     if filename in zf.namelist():
         with zf.open(filename) as f:
             if 'TIFF image data' in magic.from_buffer(f.read(2048)):
@@ -317,8 +287,7 @@
     else:
         print(f'{filename} not found in zip.')
     print('Loading all tiffs in zip.')
-    tiffs = []
->>>>>>> 4b984010
+    tiffs = {}
     for name in zf.namelist():
         with zf.open(name) as f:
             if 'TIFF image data' in magic.from_buffer(f.read(2048)):
@@ -355,11 +324,7 @@
         return array
     else:  # Use each tiff as a channel and stack on the last axis
         y = np.stack(tiffs, axis=-1)
-<<<<<<< HEAD
-        # Add Z axis (if missing)
-=======
-        # Add t axis
->>>>>>> 4b984010
+        # Add Z axis
         if y.ndim == 3:
             y = y[np.newaxis, ...]
         return y
@@ -458,11 +423,7 @@
         return npy
 
 
-<<<<<<< HEAD
-def load_tiff(f, dimension_order):
-=======
 def load_tiff(f, axes=None):
->>>>>>> 4b984010
     """
     Loads image data from a tiff file
 
@@ -478,52 +439,6 @@
     f.seek(0)
     if 'TIFF image data' in magic.from_buffer(f.read(2048)):
         f.seek(0)
-<<<<<<< HEAD
-        X = TiffFile(io.BytesIO(f.read())).asarray(squeeze=False)
-        if X.ndim == 0:
-            raise ValueError('Loaded image has no data')
-        elif X.ndim == 1:
-            raise ValueError('Loaded tiff is 1 dimensional')
-        elif X.ndim == 2:
-            # Add Z and C axes
-            return X[np.newaxis, ..., np.newaxis]
-        elif X.ndim == 3:
-            if dimension_order == 'BXY':
-                return X[..., np.newaxis]
-            elif dimension_order == 'XYC':
-                return X[np.newaxis, ...]
-            elif dimension_order == 'CXY':
-                X = np.moveaxis(X, 0, -1)
-                return X[np.newaxis, ...]
-            elif dimension_order == 'XYB':
-                X = np.moveaxis(X, -1, 0)
-                return X[..., np.newaxis]
-            else:  # Treat smallest axis as channels
-                print(
-                    f'Warning: tiff with shape {X.shape} has 3 dimensions '
-                    f'with unsupported dimension_order {dimension_order}. '
-                    'Using smallest axis as channels.'
-                )
-                smallest_axis = np.argmin(X.shape)
-                X = np.moveaxis(X, smallest_axis, -1)
-                return X[np.newaxis, ...]
-        elif X.ndim == 4:
-            if dimension_order == 'BXYC':
-                return X
-            elif dimension_order == 'CXYB':
-                X = np.moveaxis(X, (0, -1), (-1, 0))
-                return X
-            else:
-                print(
-                    f'Warning: tiff with shape {X.shape} has 4 dimensions, '
-                    f'but dimension_order is {dimension_order}. Assuming BXYC.'
-                )
-                return X
-        else:
-            raise ValueError(
-                f'Loaded tiff with shape {X.shape} has more than 4 dimensions.'
-            )
-=======
         tiff = TiffFile(io.BytesIO(f.read()))
         # Load array
         if tiff.is_imagej:
@@ -540,24 +455,50 @@
             X = tiff.asarray(squeeze=False)
         else:
             X = tiff.asarray(squeeze=False)
-        # Reshape array
-        if X.ndim == 2:
-            # Add C and T axes
+        # Standardize dimensions
+        if X.ndim == 0:
+            raise ValueError('Loaded image has no data')
+        elif X.ndim == 1:
+            raise ValueError('Loaded tiff is 1 dimensional')
+        elif X.ndim == 2:
+            # Add Z and C axes
             return X[np.newaxis, ..., np.newaxis]
-        if X.ndim == 3:
-            # TODO: more general axis handling
-            if axes is None:
+        elif X.ndim == 3:
+            if axes == 'BXY':
+                return X[..., np.newaxis]
+            elif axes == 'XYC':
                 return X[np.newaxis, ...]
-            if axes[0] == 'C':  # Move C to last axis and add T axis
+            elif axes == 'CXY':
                 X = np.moveaxis(X, 0, -1)
                 return X[np.newaxis, ...]
-            else:  # Add C axis
+            elif axes == 'XYB':
+                X = np.moveaxis(X, -1, 0)
                 return X[..., np.newaxis]
-        if X.ndim == 4:
-            return X
-        if X.ndim > 4:
-            raise ValueError('Tiff file has more than 4 dimensions')
->>>>>>> 4b984010
+            else:  # Treat smallest axis as channels
+                print(
+                    f'Warning: tiff with shape {X.shape} has 3 dimensions '
+                    f'with unsupported axes {axes}. '
+                    'Using smallest axis as channels.'
+                )
+                smallest_axis = np.argmin(X.shape)
+                X = np.moveaxis(X, smallest_axis, -1)
+                return X[np.newaxis, ...]
+        elif X.ndim == 4:
+            if axes == 'BXYC':
+                return X
+            elif axes == 'CXYB':
+                X = np.moveaxis(X, (0, -1), (-1, 0))
+                return X
+            else:
+                print(
+                    f'Warning: tiff with shape {X.shape} has 4 dimensions, '
+                    f'but axes is {axes}. Assuming BXYC.'
+                )
+                return X
+        else:
+            raise ValueError(
+                f'Loaded tiff with shape {X.shape} has more than 4 dimensions.'
+            )
 
 
 def load_png(f):
